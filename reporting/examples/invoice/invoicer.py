import pathlib
import sqlite3

import fitz

from Reports import *

# The following defines the overall report object
mediabox = fitz.paper_rect("a4-l")
report = Report(mediabox)

# Predefined HTML to define the header for all pages
hdr_html = pathlib.Path("header.html").read_bytes().decode()
header = Block(html=hdr_html, report=report)

# define a logo image to become part of the header
logo = ImageBlock(url="logo.png", height=80, report=report)

# Prepare the "prolog" for page 1. Following data would normally be
# exctracted from a data base.
supplier = """Artifex Software, Inc.
39 Mesa Street
Suite 108A
San Francisco, CA 94129
UNITED STATES
"""

contact = """Artifex Software, Inc.
39 Mesa Street
Suite 108A
San Francisco, CA 94129
UNITED STATES
"""

shipto = """Paul Atreides (Muad'Dib)
The Emperor's Palace
Arrakeen
Planet Arrakis (Dune)
"""

billto = """Jorj X. McKie, Saboteur Extraordinary
Bureau of Sabotage
Central City
Planet Central-Central
"""

# The prolog HTML basically is a skeleton with 4 variables
prolog_html = pathlib.Path("prolog.html").read_bytes().decode()

# After reading the source, we access the content and fill in
# data for the variables.
prolog_story = fitz.Story(prolog_html)
body = prolog_story.body
body.find(None, "id", "supplier").add_text(supplier)
body.find(None, "id", "contact").add_text(contact)
body.find(None, "id", "billto").add_text(billto)
body.find(None, "id", "shipto").add_text(shipto)

# Now define the building block.
# Because we modified the HTML, we use the prepared Story instead of the
# original HTML source.
prolog = Block(story=prolog_story, report=report)


def fetch_rows():
    """Read and return invoice items.

    This is a callback function called by the report generator.
    In the general case, any type of data could be accessed here,
    like JSON, CSV, or other databases.

    In our example, we are reading an sqlite database und manipulate
    the rows a bit before returning them.
    """
    database = sqlite3.connect("invoice-parms.db")  # contains invoice items
    cursor = database.cursor()  # make a cursor

    # Extract invoice items
    # Note that the last items is computed by SQL!
    select = (
        'select line, "hp-id", desc, part,qty, uom,date,'
        "uprice, qty*uprice"
        ' from "invoice-items" order by line'
    )
    cursor.execute(select)  # read the invoice items into a list
    rows = cursor.fetchall()

    # we need some modifications for the report:
    field_count = len(rows[0])  # number of fields
    total = 0  # total price of the invoice
    for i in range(len(rows)):  # walk through the rows
        row = list(rows[i])  # make sure to have a modifiable list
        uprice, tprice = row[-2:]  # read the prices
        total += tprice  # add to the total prices
        # modify items to show the currency
        row[-1] = f"${tprice}"
        row[-2] = f"${uprice}"
        rows[i] = row  # update the rows list

    # add a final row with the invoice total
    total_row = [""] * field_count
    total_row[-2] = "Total:"
    total_row[-1] = f"${round(total,2)}"

    # append the totals row
    rows.append(total_row)

    # prepend a row with the HTML field id's:
    fields = [  # 'id' items in the HTML source
        "line",
        "hp-id",
        "desc",
        "part",
        "qty",
        "uom",
        "date",
        "uprice",
        "tprice",
    ]
    rows.insert(0, fields)
    return rows


# Read the HTML source code for the items table
items_html = pathlib.Path("items.html").read_bytes().decode()

items = Table(  # generate a table object that can cross page boundaries
    html=items_html,  # HTML source
    fetch_rows=fetch_rows,  # callback to fetch invoice items
    top_row="header",  # identifies the table's top row
    report=report,  # pointer to owning report object
    last_row_bg="#ff0",  # background color of last row
)

# -----------------------------------------------------------------------------
# We have defined all required building blocks for the report.
# Now define on which pages they should be used.
# Report type "FrontMatterReport" supports this by two separate lists
# of building blocks:
# One for the first page and one for all other pages.
# -----------------------------------------------------------------------------

report.header = [logo, header]
<<<<<<< HEAD
report.sections = [
    [prolog, Options(cols=1, format=report.mediabox)],
    [items, Options(format=report.mediabox, newpage=False)],
]
=======
report.sections = [[prolog, Options(cols=1, format="letter-l")],
                   [items, Options(format=Size(600, 600), newpage=False)]]
>>>>>>> d6d000d4

# This generates the report and saves it to the given path name.
report.run("output.pdf")<|MERGE_RESOLUTION|>--- conflicted
+++ resolved
@@ -141,15 +141,10 @@
 # -----------------------------------------------------------------------------
 
 report.header = [logo, header]
-<<<<<<< HEAD
 report.sections = [
-    [prolog, Options(cols=1, format=report.mediabox)],
-    [items, Options(format=report.mediabox, newpage=False)],
+    [prolog, Options(cols=1, format="letter-l")],
+    [items, Options(format=Size(600, 600), newpage=False)],
 ]
-=======
-report.sections = [[prolog, Options(cols=1, format="letter-l")],
-                   [items, Options(format=Size(600, 600), newpage=False)]]
->>>>>>> d6d000d4
 
 # This generates the report and saves it to the given path name.
 report.run("output.pdf")