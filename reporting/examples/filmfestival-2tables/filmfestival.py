import sqlite3

import fitz


# until official release as part of PymuPDF use this import statement instead:
from Reports import *

# -----------------------------------------------------------------------------
# HTML sources
# -----------------------------------------------------------------------------
HEADER = """<h1 style="text-align:center">Hook Norton Film Festival</h1>"""

# HTML for movies
FILM_HTML = """
<style>
table {border-spacing: 0;}
td,th {border: .2px solid #bbb;}
td {padding-left: 3px;padding-right: 3px;}
</style>
<h2>Films and Actors by Movie Title</h2>
<table>
    <tr id="toprow" style="background-color: #ffff00">
        <th>Film Title</th>
        <th>Director</th>
        <th>Publication Year</th>
        <th>Actors</th>
    </tr>
    <tr id="template" style="margin-top: 2px;">
        <td id="film"></td>
        <td id="director"></td>
        <td style="text-align: center;" id="year"></td>
        <td id="actors"></td>
    </tr>
</table>
"""

# HTML for actors
ACTOR_HTML = """
<style>
table {border-spacing: 0;}
td,th {border: .2px solid #ccc;}
td {padding-left: 3px;padding-right: 3px;}
</style>
<h2>Actors and their Films</h2>
<table>
    <tr id="toprow" style="background-color: #ffff00">
        <th>Actor</th>
        <th>Movie Participation</th>
    </tr>
    <tr id="template" style="margin-top: 2px;">
        <td id="actor"></td>
        <td id="films"></td>
    </tr>
</table>
"""

mediabox = fitz.paper_rect("letter")
report = Report(mediabox, font_families={"sans-serif": "ubuntu", "serif": "ubuntu"})
header = Block(html=HEADER, report=report)


def get_film_items():
    """Return the table rows for films."""
    dbfilename = "filmfestival.db"  # the SQLITE database file name
    database = sqlite3.connect(dbfilename)  # open database

    # SQL for the films
    cursor_films = database.cursor()  # cursor for selecting the films
    select_films = """SELECT title, director, year FROM films ORDER BY title"""

    # SQL for the actors
    cursor_casts = database.cursor()  # cursor for selecting actors per film
    select_casts = """SELECT name FROM actors WHERE film = "%s" ORDER BY name"""

    cursor_films.execute(select_films)  # execute cursor, and ...
    films = cursor_films.fetchall()  # read out what was found

    # we will return this list:
    rows = [["film", "director", "year", "actors"]]

    for film_row in films:
        film_row = list(film_row)
        title = film_row[0]  # take film title for actor seletion
        cursor_casts.execute(select_casts % title)  # execute cursor
        casts = cursor_casts.fetchall()  # read actors for the film
        # each actor name appears in its own tuple, so extract it from there
        # actors = "\n".join([f"{chr(0xb7)} " + c[0] for c in casts])
        actors = ", ".join([c[0] for c in casts])
        film_row.append(actors)
        rows.append(film_row)

    return rows


def get_actor_items():
    dbfilename = "filmfestival.db"  # the SQLITE database file name
    database = sqlite3.connect(dbfilename)  # open database

    # SQL for the films
    cursor_films = database.cursor()  # cursor for selecting films
    select_films = """SELECT year FROM films where title = "%s" """

    # SQL for the actors
    cursor_casts = database.cursor()  # cursor for selecting actors
    select_casts = """SELECT name, film FROM actors ORDER BY name, film"""

    cursor_casts.execute(select_casts)  # execute cursor, and ...
    actor_rows = cursor_casts.fetchall()  # read all actor, film rows
    rows = [["actor", "films"]]
    actor_info = {}
    for actor_row in actor_rows:
        actor, film = actor_row
        films = actor_info.get(actor, [])
        cursor_films.execute(select_films % film)
        year_info = cursor_films.fetchall()
        if year_info:  # film found - extract the year
            year = year_info[0][0]
        else:
            year = "????"  # else indicate missing data
        films.append(f"{film} ({year})")
        actor_info[actor] = films
    for actor, films in actor_info.items():
        rows.append([actor, ", ".join(films)])

    return rows


film_items = Table(
    report=report,
    html=FILM_HTML,
    fetch_rows=get_film_items,
    top_row="toprow",
)

actor_items = Table(
    report=report,
    html=ACTOR_HTML,
    fetch_rows=get_actor_items,
    top_row="toprow",
)

report.header = [header]
report.sections = [
    [film_items, Options(cols=1, format="A3", newpage=True)],
<<<<<<< HEAD
    [actor_items, Options(format=Size(600, 400))],
=======
    [actor_items],
>>>>>>> d6d000d4
]
report.run("output.pdf")<|MERGE_RESOLUTION|>--- conflicted
+++ resolved
@@ -143,10 +143,6 @@
 report.header = [header]
 report.sections = [
     [film_items, Options(cols=1, format="A3", newpage=True)],
-<<<<<<< HEAD
-    [actor_items, Options(format=Size(600, 400))],
-=======
     [actor_items],
->>>>>>> d6d000d4
 ]
 report.run("output.pdf")