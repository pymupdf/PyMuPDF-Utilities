# General Text Extraction
This folder contains a number of scripts for extracting and analyzing text from documents.

* `layout-analyzer.py`: produces a new PDF showing the layout of all text and images.

* `pdf2text.py`: "naive" or "native" text extraction, which simply prints the text as encountered in the document page. In many cases this may lead to text not appearing in the intended reading order or even to illegible text.

* `pdf2textblocks.py`: extracts the text portioned in so-called "blocks", as collected by the underlying MuPDF library. These text blocks are sorted by their accompanying coordinates to establish a "Western" reading order: top-left to bottom-right. In many cases, this output should produce satisfactory results in reading order, while maintaining a high extraction speed. There are however cases, where this expectation cannot be met. For example, multi-column text or text in tables will not show up satisfactorily.

* `fitzcli.py`: is a duplicate of the PyMuPDF batch / CLI module. So it offers all functions and commans describe [here]() **_plus_** the new command `gettext`, which offers text extraction from arbitrary MuPDF documents. Most impartantly, you can now etract text in a **_layout-preserving_** manner. In the next section we will describe this in detail.

# Layout-preserving Text Extraction

Via its subcommand `gettext`, script `fitzcli.py` offers text extraction in different formats. Of special interest is probably **_layout preservation_**, which produces text in a layout as close to the original physical layout as possible, thus surrounding areas where there are images, or reproducing text in tables and multi-column text.

<<<<<<< HEAD
The command produces results comparable to (and sometimes even better than) the CLI utility `pdftotext -layout ...` of Xpdf software, http://www.foolabs.com/xpdf/.
=======
It strives to position the text in a layout as close to the original as possible, thus surrounding areas where there are images, or reproducing text in tables and multi-column text. Numerous document files (especially PDFs) contain "irregular" text like
* simulation of bold / shadowed text by double "printing" it with a small horizontal / vertical shift or inclination
* arbitrary arrangements of each single character to prevent or impede copy-pasting text from within a PDF viewer window (what you see is **_not_** what you get in such cases)
* unintended specification errors like writing spaces over preceeding non-space characters
* etc.

Many of these pesky situations are being corrected.
>>>>>>> 9699e8e3

In this folder you find examples for PDFs and corresponding text output images for your review.

## Invocation

In its simplest form, the following command extracts text from all pages of `filename.ext` and generates file `filename.txt` in "UTF-8" encoding, where all pages contain text in the original physical layout.

<<<<<<< HEAD
`python fitzcli.py gettext filename.ext`

> Version PyMuPDF 1.18.16 will support exactly this via `python -m fitz gettext filename.ext`.

```
py fitzcli.py gettext -h
usage: fitzcli.py gettext [-h] [-password PASSWORD] [-mode {simple,blocks,layout}] [-pages PAGES] [-noligatures]
                          [-whitespace] [-extra-spaces] [-noformfeed] [-skip-empty] [-output OUTPUT] [-grid GRID]
                          input

----------------- extract text in various formatting modes ----------------

positional arguments:
  input                 input document filename

optional arguments:
  -h, --help            show this help message and exit
  -password PASSWORD    password for input document
  -mode {simple,blocks,layout}
                        mode: simple, block sort, or layout (default)
  -pages PAGES          select pages, format: 1,5-7,50-N
  -noligatures          expand ligature characters (default False)
  -whitespace           keep whitespace characters (default False)
  -extra-spaces         fill gaps with spaces (default False)
  -noformfeed           write linefeeds, no formfeeds (default False)
  -skip-empty           suppress pages with no text (default False)
  -output OUTPUT        store text in this file (default inputfilename.txt)
  -grid GRID            merge lines if closer than this (default 2)
```

The output filename defaults to the input with its extension replaced by ``.txt``.
As with other commands, you can select page ranges in ``mutool`` format as indicated above.
=======
The script produces results comparable to (and sometimes even better than) the CLI utility `pdftotext -layout ...` of Xpdf software, http://www.foolabs.com/xpdf/.

## Invocation
>>>>>>> 9699e8e3

* **mode:** select a formatting mode -- default is "layout". Output of "simple" is the same as for script `pdf2text.py`, and "blocks" produces the output of `pdf2textblocks.py. So this script is an extended replacement for all of them.
* **noligatures:** corresponds to **not** `TEXT_PRESERVE_LIGATURES`. If specified, ligatures (present in advanced fonts: glyphs combining multiple characters like "fi") are split up into their components (i.e. "f", "i"). Default is passing them through.
* **whitespace:** corresponds to `TEXT_PRESERVE_WHITESPACE`. If specified, all white space characters (like tabs) are replaced with one or more spaces. Default is passing them through.
* **extra-spaces:**  corresponds to **not** `TEXT_INHIBIT_SPACES`. If specified, large gaps between adjacent characters will be filled with one or more spaces. Default is off.
* **noformfeed:**  instead of ``hex(12)`` (formfeed), write linebreaks ``\n`` at end of output pages.
* **skip-empty:**  skip pages with no text.
* **grid:** lines with a vertical coordinate difference of no more than this value (in points) will be merged into the same output line. In addition, lines with a ``bbox.height < grid`` **will be ignored**. Only relevant for "layout" mode. **Use with care:** the default 2 should be adequate in most cases. If **too large**, lines intended to be different will result in garbled and / or incomplete merged output -- plus lines may be suppressed unintendedly. If **too low**, separate, artifact output lines may be generated for text spans just because they are coded in a different font with slightly deviating properties.

<<<<<<< HEAD
> Command options may be abbreviated as long as no ambiguities are introduced. So instead of:
```
... -output text.txt -noligatures -noformfeed -whitespace -grid 3 -extra-spaces ...
```
> you can also write: ``... -o text.txt -nol -nof -w -g 3 -e ...``.
=======
The next version of PyMuPDF v1.18.16, will include this functionality in its CLI module. You can then simply execute

``python -m fitz gettext [options] file.ext``.
>>>>>>> 9699e8e3
<|MERGE_RESOLUTION|>--- conflicted
+++ resolved
@@ -13,9 +13,6 @@
 
 Via its subcommand `gettext`, script `fitzcli.py` offers text extraction in different formats. Of special interest is probably **_layout preservation_**, which produces text in a layout as close to the original physical layout as possible, thus surrounding areas where there are images, or reproducing text in tables and multi-column text.
 
-<<<<<<< HEAD
-The command produces results comparable to (and sometimes even better than) the CLI utility `pdftotext -layout ...` of Xpdf software, http://www.foolabs.com/xpdf/.
-=======
 It strives to position the text in a layout as close to the original as possible, thus surrounding areas where there are images, or reproducing text in tables and multi-column text. Numerous document files (especially PDFs) contain "irregular" text like
 * simulation of bold / shadowed text by double "printing" it with a small horizontal / vertical shift or inclination
 * arbitrary arrangements of each single character to prevent or impede copy-pasting text from within a PDF viewer window (what you see is **_not_** what you get in such cases)
@@ -23,7 +20,6 @@
 * etc.
 
 Many of these pesky situations are being corrected.
->>>>>>> 9699e8e3
 
 In this folder you find examples for PDFs and corresponding text output images for your review.
 
@@ -31,7 +27,6 @@
 
 In its simplest form, the following command extracts text from all pages of `filename.ext` and generates file `filename.txt` in "UTF-8" encoding, where all pages contain text in the original physical layout.
 
-<<<<<<< HEAD
 `python fitzcli.py gettext filename.ext`
 
 > Version PyMuPDF 1.18.16 will support exactly this via `python -m fitz gettext filename.ext`.
@@ -64,11 +59,6 @@
 
 The output filename defaults to the input with its extension replaced by ``.txt``.
 As with other commands, you can select page ranges in ``mutool`` format as indicated above.
-=======
-The script produces results comparable to (and sometimes even better than) the CLI utility `pdftotext -layout ...` of Xpdf software, http://www.foolabs.com/xpdf/.
-
-## Invocation
->>>>>>> 9699e8e3
 
 * **mode:** select a formatting mode -- default is "layout". Output of "simple" is the same as for script `pdf2text.py`, and "blocks" produces the output of `pdf2textblocks.py. So this script is an extended replacement for all of them.
 * **noligatures:** corresponds to **not** `TEXT_PRESERVE_LIGATURES`. If specified, ligatures (present in advanced fonts: glyphs combining multiple characters like "fi") are split up into their components (i.e. "f", "i"). Default is passing them through.
@@ -78,14 +68,8 @@
 * **skip-empty:**  skip pages with no text.
 * **grid:** lines with a vertical coordinate difference of no more than this value (in points) will be merged into the same output line. In addition, lines with a ``bbox.height < grid`` **will be ignored**. Only relevant for "layout" mode. **Use with care:** the default 2 should be adequate in most cases. If **too large**, lines intended to be different will result in garbled and / or incomplete merged output -- plus lines may be suppressed unintendedly. If **too low**, separate, artifact output lines may be generated for text spans just because they are coded in a different font with slightly deviating properties.
 
-<<<<<<< HEAD
 > Command options may be abbreviated as long as no ambiguities are introduced. So instead of:
 ```
 ... -output text.txt -noligatures -noformfeed -whitespace -grid 3 -extra-spaces ...
 ```
 > you can also write: ``... -o text.txt -nol -nof -w -g 3 -e ...``.
-=======
-The next version of PyMuPDF v1.18.16, will include this functionality in its CLI module. You can then simply execute
-
-``python -m fitz gettext [options] file.ext``.
->>>>>>> 9699e8e3
